--- conflicted
+++ resolved
@@ -15,15 +15,8 @@
       COOLIFY_API_URL: ${{ secrets.COOLIFY_API_URL }}
       COOLIFY_TOKEN: ${{ secrets.COOLIFY_TOKEN }}
       COOLIFY_PROJECT_ID: ${{ secrets.COOLIFY_PROJECT_ID }}
-<<<<<<< HEAD
       COOLIFY_PREVIEW_ENVIRONMENT_ID: ${{ secrets.COOLIFY_PREVIEW_ENVIRONMENT_ID }}
       REGISTRY: ${{ secrets.DOCKER_REGISTRY }}
-=======
-      REGISTRY: ${{ secrets.DOCKER_REGISTRY }}
-      PR_NUMBER: ${{ github.event.number }}
-      PREVIEW_NAME: taskdown-pr-${{ github.event.number }}
-      IMAGE: ${{ secrets.DOCKER_REGISTRY }}/taskdown:pr-${{ github.event.number }}
->>>>>>> 41108618
 
     steps:
       - uses: actions/checkout@v4
@@ -43,7 +36,6 @@
         with:
           context: .
           push: true
-<<<<<<< HEAD
           tags: ${{ secrets.DOCKER_REGISTRY }}/taskdown:pr-${{ github.event.number }}
 
       - name: Deploy or update preview service in Coolify
@@ -90,88 +82,16 @@
 
             CREATE_STATUS=$(echo "$CREATE_RESPONSE" | sed -n 's/.*HTTP_STATUS:\([0-9]*\)$/\1/p')
             CREATE_BODY=$(echo "$CREATE_RESPONSE" | sed -e 's/HTTP_STATUS:.*//')
-=======
-          tags: ${{ env.IMAGE }}
-
-      - name: Create or update Coolify preview deployment
-        shell: bash
-        run: |
-          set -euo pipefail
-
-          echo "Fetching existing dockerimage applications for project ${COOLIFY_PROJECT_ID}..."
-
-          RESPONSE=$(curl -s -w "\nHTTP_STATUS:%{http_code}" \
-            -H "Authorization: Bearer ${COOLIFY_TOKEN}" \
-            "${COOLIFY_API_URL}/api/v1/projects/${COOLIFY_PROJECT_ID}/dockerimage-applications")
-
-          HTTP_STATUS=$(echo "$RESPONSE" | tr -d '\r' | sed -n 's/.*HTTP_STATUS:\([0-9]*\)$/\1/p')
-          BODY=$(echo "$RESPONSE" | sed -e 's/HTTP_STATUS:.*//g')
-
-          echo "HTTP Status: $HTTP_STATUS"
-          echo "Response Body:"
-          echo "$BODY"
-
-          if [ "$HTTP_STATUS" -ne 200 ]; then
-            echo "❌ Failed to fetch dockerimage applications from Coolify API."
-            exit 1
-          fi
-
-          APP_ID=$(echo "$BODY" | jq -r --arg name "$PREVIEW_NAME" '.[] | select(.name==$name) | .id // empty')
-
-          if [ -z "$APP_ID" ]; then
-            echo "App not found, creating new preview application..."
-
-            CREATE_RESPONSE=$(curl -s -w "\nHTTP_STATUS:%{http_code}" -X POST "${COOLIFY_API_URL}/api/v1/projects/${COOLIFY_PROJECT_ID}/dockerimage-applications" \
-              -H "Authorization: Bearer ${COOLIFY_TOKEN}" \
-              -H "Content-Type: application/json" \
-              -d "{\"name\":\"${PREVIEW_NAME}\",\"image\":\"${IMAGE}\",\"preview\":true,\"forcePullImage\":true}")
-
-            CREATE_STATUS=$(echo "$CREATE_RESPONSE" | tr -d '\r' | sed -n 's/.*HTTP_STATUS:\([0-9]*\)$/\1/p')
-            CREATE_BODY=$(echo "$CREATE_RESPONSE" | sed -e 's/HTTP_STATUS:.*//g')
->>>>>>> 41108618
-
             echo "Create HTTP Status: $CREATE_STATUS"
             echo "Create Response Body:"
             echo "$CREATE_BODY"
 
             if [ "$CREATE_STATUS" -ne 201 ]; then
-<<<<<<< HEAD
               echo "Error creating Coolify preview service"
               exit 1
             fi
           fi
         shell: bash
-=======
-              echo "❌ Failed to create Coolify preview application."
-              exit 1
-            fi
-
-            echo "✅ Created preview app: $PREVIEW_NAME"
-
-          else
-            echo "App found with ID $APP_ID, updating preview application..."
-
-            UPDATE_RESPONSE=$(curl -s -w "\nHTTP_STATUS:%{http_code}" -X PATCH "${COOLIFY_API_URL}/api/v1/dockerimage-applications/${APP_ID}" \
-              -H "Authorization: Bearer ${COOLIFY_TOKEN}" \
-              -H "Content-Type: application/json" \
-              -d "{\"image\":\"${IMAGE}\",\"preview\":true,\"forcePullImage\":true}")
-
-            UPDATE_STATUS=$(echo "$UPDATE_RESPONSE" | tr -d '\r' | sed -n 's/.*HTTP_STATUS:\([0-9]*\)$/\1/p')
-            UPDATE_BODY=$(echo "$UPDATE_RESPONSE" | sed -e 's/HTTP_STATUS:.*//g')
-
-            echo "Update HTTP Status: $UPDATE_STATUS"
-            echo "Update Response Body:"
-            echo "$UPDATE_BODY"
-
-            if [ "$UPDATE_STATUS" -ne 200 ]; then
-              echo "❌ Failed to update Coolify preview application."
-              exit 1
-            fi
-
-            echo "✅ Updated preview app: $PREVIEW_NAME"
-          fi
->>>>>>> 41108618
-
       - name: Comment PR with preview URL
         uses: actions/github-script@v7
         with:
@@ -190,7 +110,6 @@
     env:
       COOLIFY_API_URL: ${{ secrets.COOLIFY_API_URL }}
       COOLIFY_TOKEN: ${{ secrets.COOLIFY_TOKEN }}
-<<<<<<< HEAD
 
     steps:
       - name: Delete PR deployment in Coolify
@@ -211,61 +130,6 @@
             echo "No preview service found to delete."
           fi
         shell: bash
-=======
-      PR_NUMBER: ${{ github.event.number }}
-      PREVIEW_NAME: taskdown-pr-${{ github.event.number }}
-
-    steps:
-      - name: Find and delete Coolify preview deployment
-        shell: bash
-        run: |
-          set -euo pipefail
-
-          echo "Fetching dockerimage applications to find preview app..."
-
-          RESPONSE=$(curl -s -w "\nHTTP_STATUS:%{http_code}" \
-            -H "Authorization: Bearer ${COOLIFY_TOKEN}" \
-            "${COOLIFY_API_URL}/api/v1/projects/${COOLIFY_PROJECT_ID}/dockerimage-applications")
-
-          HTTP_STATUS=$(echo "$RESPONSE" | tr -d '\r' | sed -n 's/.*HTTP_STATUS:\([0-9]*\)$/\1/p')
-          BODY=$(echo "$RESPONSE" | sed -e 's/HTTP_STATUS:.*//g')
-
-          echo "HTTP Status: $HTTP_STATUS"
-          echo "Response Body:"
-          echo "$BODY"
-
-          if [ "$HTTP_STATUS" -ne 200 ]; then
-            echo "❌ Failed to fetch dockerimage applications."
-            exit 1
-          fi
-
-          APP_ID=$(echo "$BODY" | jq -r --arg name "$PREVIEW_NAME" '.[] | select(.name==$name) | .id // empty')
-
-          if [ -z "$APP_ID" ]; then
-            echo "No preview app found for PR #${PR_NUMBER}, nothing to delete."
-            exit 0
-          fi
-
-          echo "Deleting preview app with ID $APP_ID..."
-
-          DELETE_RESPONSE=$(curl -s -w "\nHTTP_STATUS:%{http_code}" -X DELETE "${COOLIFY_API_URL}/api/v1/dockerimage-applications/${APP_ID}" \
-            -H "Authorization: Bearer ${COOLIFY_TOKEN}")
-
-          DELETE_STATUS=$(echo "$DELETE_RESPONSE" | tr -d '\r' | sed -n 's/.*HTTP_STATUS:\([0-9]*\)$/\1/p')
-          DELETE_BODY=$(echo "$DELETE_RESPONSE" | sed -e 's/HTTP_STATUS:.*//g')
-
-          echo "Delete HTTP Status: $DELETE_STATUS"
-          echo "Delete Response Body:"
-          echo "$DELETE_BODY"
-
-          if [ "$DELETE_STATUS" -ne 204 ]; then
-            echo "❌ Failed to delete Coolify preview application."
-            exit 1
-          fi
-
-          echo "✅ Deleted preview app: $PREVIEW_NAME"
->>>>>>> 41108618
-
       - name: Comment PR about cleanup
         uses: actions/github-script@v7
         with:
