--- conflicted
+++ resolved
@@ -10,11 +10,8 @@
 	createdAt: Date;
 	updatedAt: Date;
 	done: boolean;
-<<<<<<< HEAD
 	usageCount: number;
-=======
 	recurrence: 'none' | 'daily' | 'weekly' | 'custom';
->>>>>>> 050efb0d
 }
 
 export interface Note {
@@ -42,7 +39,7 @@
 		super('TaskdownDatabase');
 
 		this.version(1).stores({
-			tasks: '++id, title, date, time, tags, createdAt, updatedAt, done, usageCount',
+			tasks: '++id, title, date, time, tags, createdAt, updatedAt, done',
 			notes: '++id, title, content, createdAt, updatedAt',
 			embeddings: '++id, taskId, noteId, vector'
 		});
@@ -58,6 +55,18 @@
 				task.recurrence = 'none';
 			});
 		});
+
+		// Add usageCount field in version 3
+		this.version(3).stores({
+			tasks: '++id, title, date, time, tags, createdAt, updatedAt, done, recurrence, usageCount',
+			notes: '++id, title, content, createdAt, updatedAt',
+			embeddings: '++id, taskId, noteId, vector'
+		}).upgrade(trans => {
+			// Set default usageCount value for existing tasks
+			return trans.table('tasks').toCollection().modify(task => {
+				task.usageCount = 0;
+			});
+		});
 	}
 }
 
@@ -71,11 +80,8 @@
 		const now = new Date();
 		const taskWithDefaults = {
 			...task,
-<<<<<<< HEAD
 			usageCount: task.usageCount || 0,
-=======
 			recurrence: task.recurrence || 'none',
->>>>>>> 050efb0d
 			createdAt: now,
 			updatedAt: now
 		};
@@ -107,16 +113,15 @@
 	async toggleTaskDone(id: number): Promise<number> {
 		const task = await this.getTask(id);
 		if (task) {
-<<<<<<< HEAD
 			const updates: Partial<Task> = { done: !task.done };
+			
 			// Increment usage count when task is completed
 			if (!task.done) {
 				updates.usageCount = (task.usageCount || 0) + 1;
 			}
-			return await this.updateTask(id, updates);
-=======
+			
 			// Mark the current task as done
-			const updateResult = await this.updateTask(id, { done: !task.done });
+			const updateResult = await this.updateTask(id, updates);
 			
 			// If the task is being marked as done and has recurrence, create a new task
 			if (!task.done && task.recurrence !== 'none') {
@@ -124,7 +129,6 @@
 			}
 			
 			return updateResult;
->>>>>>> 050efb0d
 		}
 		throw new Error('Task not found');
 	}
@@ -169,6 +173,7 @@
 			time: originalTask.time,
 			tags: [...originalTask.tags],
 			recurrence: originalTask.recurrence,
+			usageCount: 0,
 			done: false
 		});
 	}
