--- conflicted
+++ resolved
@@ -10,18 +10,6 @@
 
 	async function loadTasks() {
 		try {
-<<<<<<< HEAD
-			// Test database connection by creating a sample task
-			await dbService.createTask({
-				title: 'Sample Task',
-				tags: ['test'],
-				done: false,
-				usageCount: 0
-			});
-
-			// Fetch all tasks
-=======
->>>>>>> 050efb0d
 			tasks = await dbService.getTasks();
 		} catch (error) {
 			console.error('Error loading tasks:', error);
@@ -37,7 +25,8 @@
 					title: 'Welcome to Taskdown! This is a sample task.',
 					tags: ['sample'],
 					done: false,
-					recurrence: 'none'
+					recurrence: 'none',
+					usageCount: 0
 				});
 			}
 
@@ -58,67 +47,10 @@
 	}
 </script>
 
-<<<<<<< HEAD
 <svelte:head>
 	<title>Taskdown - Task Management</title>
 </svelte:head>
 
-<div class="container mx-auto max-w-4xl p-4">
-	<div class="mb-8">
-		<h1 class="mb-2 text-3xl font-bold text-gray-900">Hello Taskdown</h1>
-		<p class="text-gray-600">Your task management application with Dexie.js database is ready!</p>
-	</div>
-
-	<div class="rounded-lg border bg-white p-6 shadow-sm">
-		<h2 class="mb-4 text-xl font-semibold text-gray-800">Database Status</h2>
-		<p class="mb-4 text-gray-700">{dbStatus}</p>
-
-		{#if tasks.length > 0}
-			<h3 class="mb-3 text-lg font-semibold text-gray-800">Tasks:</h3>
-			<div class="space-y-3">
-				{#each tasks as task (task.id)}
-					<div class="rounded-lg border border-gray-200 p-4">
-						<div class="flex items-start justify-between">
-							<div>
-								<h4 class="font-medium text-gray-900">{task.title}</h4>
-								<p class="mt-1 text-sm text-gray-500">
-									Created: {task.createdAt.toLocaleString()}
-								</p>
-								{#if task.usageCount > 0}
-									<p class="mt-1 text-sm text-blue-600">
-										Usage Count: {task.usageCount}
-									</p>
-								{/if}
-							</div>
-							{#if task.tags.length > 0}
-								<div class="flex gap-1">
-									{#each task.tags as tag, index (index)}
-										<span class="inline-block rounded bg-gray-100 px-2 py-1 text-xs text-gray-700">
-											{tag}
-										</span>
-									{/each}
-								</div>
-							{/if}
-						</div>
-					</div>
-				{/each}
-			</div>
-		{/if}
-	</div>
-
-	<div class="mt-8 rounded-lg border border-blue-200 bg-blue-50 p-6">
-		<h3 class="mb-2 text-lg font-semibold text-blue-900">🗓️ Neu: Tagesplanung</h3>
-		<p class="mb-4 text-blue-800">
-			Verwalte unerledigte Aufgaben von vorherigen Tagen und erhalte intelligente Vorschläge
-			basierend auf deiner Nutzung.
-		</p>
-		<a
-			href="/daily-planning"
-			class="inline-block rounded bg-blue-600 px-4 py-2 text-white transition-colors hover:bg-blue-700"
-		>
-			Zur Tagesplanung →
-		</a>
-=======
 <div class="min-h-screen bg-gray-50 p-4">
 	<div class="mx-auto max-w-4xl">
 		<header class="mb-8">
@@ -141,6 +73,21 @@
 				</div>
 			</div>
 
+			<!-- Daily Planning Promotion -->
+			<div class="rounded-lg border border-blue-200 bg-blue-50 p-6">
+				<h3 class="mb-2 text-lg font-semibold text-blue-900">🗓️ Neu: Tagesplanung</h3>
+				<p class="mb-4 text-blue-800">
+					Verwalte unerledigte Aufgaben von vorherigen Tagen und erhalte intelligente Vorschläge
+					basierend auf deiner Nutzung.
+				</p>
+				<a
+					href="/daily-planning"
+					class="inline-block rounded bg-blue-600 px-4 py-2 text-white transition-colors hover:bg-blue-700"
+				>
+					Zur Tagesplanung →
+				</a>
+			</div>
+
 			<!-- Quick Add Form -->
 			{#if isInitialized}
 				<QuickAdd onTaskCreated={handleTaskCreated} />
@@ -154,6 +101,5 @@
 				</div>
 			{/if}
 		</div>
->>>>>>> 050efb0d
 	</div>
 </div>